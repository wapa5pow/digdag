--- conflicted
+++ resolved
@@ -17,14 +17,9 @@
     // which conflicts with undertow 1.4.0.Final -> jboss-logging 3.2.1.Final
     compile 'org.jboss.logging:jboss-logging:3.3.0.Final'
 
-<<<<<<< HEAD
     compile  'org.immutables:value:2.3.9'
     compile  'org.immutables:builder:2.3.9'
-=======
-    compile  'org.immutables:value:2.0.21'
-    compile  'org.immutables:builder:2.0.21'
 
     testCompile 'com.squareup.okhttp3:okhttp:3.4.1'
     testCompile 'com.squareup.okhttp3:mockwebserver:3.4.1'
->>>>>>> 1108b061
 }